#!/usr/bin/env python
# This file is part of the pyMOR project (http://www.pymor.org).
# Copyright Holders: Rene Milk, Stephan Rave, Felix Schindler
# License: BSD 2-Clause License (http://opensource.org/licenses/BSD-2-Clause)

"""Thermalblock demo.

Usage:
  thermalblock.py [-ehp] [--estimator-norm=NORM] [--extension-alg=ALG] [--grid=NI] [--help]
                  [--pickle=PREFIX] [--plot-solutions] [--plot-error-sequence] [--reductor=RED]
                  [--test=COUNT] [--num-engines=COUNT] [--profile=PROFILE]
                  XBLOCKS YBLOCKS SNAPSHOTS RBSIZE


Arguments:
  XBLOCKS    Number of blocks in x direction.

  YBLOCKS    Number of blocks in y direction.

  SNAPSHOTS  Number of snapshots for basis generation per component.
             In total SNAPSHOTS^(XBLOCKS * YBLOCKS).

  RBSIZE     Size of the reduced basis


Options:
  -e, --with-estimator   Use error estimator.

  --estimator-norm=NORM  Norm (trivial, h1) in which to calculate the residual
                         [default: h1].

  --extension-alg=ALG    Basis extension algorithm (trivial, gram_schmidt, h1_gram_schmidt)
                         to be used [default: h1_gram_schmidt].

  --grid=NI              Use grid with 2*NI*NI elements [default: 100].

  -h, --help             Show this message.

  --pickle=PREFIX        Pickle reduced discretizaion, as well as reconstructor and high-dimensional
                         discretization to files with this prefix.

  -p, --plot-err         Plot error.

  --plot-solutions       Plot some example solutions.

  --reductor=RED         Reductor (error estimator) to choose (traditional, residual_basis)
                         [default: residual_basis]

  --test=COUNT           Use COUNT snapshots for stochastic error estimation
                         [default: 10].

  --num-engines=COUNT    If positive, the number of IPython cluster engines to use for
                         parallel greedy search. If zero, no parallelization is performed.
                         [default: 0]

  --profile=PROFILE      IPython profile to use for parallelization.
"""

from __future__ import absolute_import, division, print_function

import sys
import time
from functools import partial

import numpy as np
import matplotlib.pyplot as plt
from docopt import docopt

from pymor.algorithms.basisextension import trivial_basis_extension, gram_schmidt_basis_extension
from pymor.algorithms.greedy import greedy
from pymor.analyticalproblems.thermalblock import ThermalBlockProblem
from pymor.core.pickle import dump
from pymor.discretizers.elliptic import discretize_elliptic_cg
from pymor.parameters.functionals import ExpressionParameterFunctional
from pymor.parallel.ipython import new_ipcluster_pool
from pymor.reductors.basic import reduce_to_subbasis
from pymor.reductors.linear import reduce_stationary_affine_linear
from pymor.reductors.stationary import reduce_stationary_coercive
<<<<<<< HEAD
from pymor.tools.context import no_context
logger.set_log_levels({'pymor.algorithms': 'INFO',
                       'pymor.discretizations': 'INFO',
                       'pymor.la': 'INFO',
                       'pymor.reductors': 'INFO'})
=======
>>>>>>> 4372a33a


def thermalblock_demo(args):
    args['XBLOCKS'] = int(args['XBLOCKS'])
    args['YBLOCKS'] = int(args['YBLOCKS'])
    args['--grid'] = int(args['--grid'])
    args['SNAPSHOTS'] = int(args['SNAPSHOTS'])
    args['RBSIZE'] = int(args['RBSIZE'])
    args['--test'] = int(args['--test'])
    args['--num-engines'] = int(args['--num-engines'])
    args['--estimator-norm'] = args['--estimator-norm'].lower()
    assert args['--estimator-norm'] in {'trivial', 'h1'}
    args['--extension-alg'] = args['--extension-alg'].lower()
    assert args['--extension-alg'] in {'trivial', 'gram_schmidt', 'h1_gram_schmidt'}
    args['--reductor'] = args['--reductor'].lower()
    assert args['--reductor'] in {'traditional', 'residual_basis'}

    print('Solving on TriaGrid(({0},{0}))'.format(args['--grid']))

    print('Setup Problem ...')
    problem = ThermalBlockProblem(num_blocks=(args['XBLOCKS'], args['YBLOCKS']))

    print('Discretize ...')
    discretization, _ = discretize_elliptic_cg(problem, diameter=1. / args['--grid'])
    discretization.generate_sid()

    print('The parameter type is {}'.format(discretization.parameter_type))

    if args['--plot-solutions']:
        print('Showing some solutions')
        Us = tuple()
        legend = tuple()
        for mu in discretization.parameter_space.sample_randomly(2):
            print('Solving for diffusion = \n{} ... '.format(mu['diffusion']))
            sys.stdout.flush()
            Us = Us + (discretization.solve(mu),)
            legend = legend + (str(mu['diffusion']),)
        discretization.visualize(Us, legend=legend, title='Detailed Solutions for different parameters', block=True)

    print('RB generation ...')

    error_product = discretization.h1_product if args['--estimator-norm'] == 'h1' else None
    coercivity_estimator=ExpressionParameterFunctional('min(diffusion)', discretization.parameter_type)
    reductors = {'residual_basis': partial(reduce_stationary_coercive, error_product=error_product,
                                   coercivity_estimator=coercivity_estimator),
                 'traditional': partial(reduce_stationary_affine_linear, error_product=error_product,
                                        coercivity_estimator=coercivity_estimator)}
    reductor = reductors[args['--reductor']]
    extension_algorithms = {'trivial': trivial_basis_extension,
                            'gram_schmidt': gram_schmidt_basis_extension,
                            'h1_gram_schmidt': partial(gram_schmidt_basis_extension, product=discretization.h1_product)}
    extension_algorithm = extension_algorithms[args['--extension-alg']]

    with (new_ipcluster_pool(num_engines=args['--num-engines'], profile=args['--profile'])
          if args['--num-engines'] else no_context) as pool:
        greedy_data = greedy(discretization, reductor,
                             discretization.parameter_space.sample_uniformly(args['SNAPSHOTS']),
                             use_estimator=args['--with-estimator'], error_norm=discretization.h1_norm,
                             extension_algorithm=extension_algorithm, max_extensions=args['RBSIZE'],
                             pool=pool)

    rb_discretization, reconstructor = greedy_data['reduced_discretization'], greedy_data['reconstructor']

    if args['--pickle']:
        print('\nWriting reduced discretization to file {} ...'.format(args['--pickle'] + '_reduced'))
        with open(args['--pickle'] + '_reduced', 'w') as f:
            dump(rb_discretization, f)
        print('Writing detailed discretization and reconstructor to file {} ...'.format(args['--pickle'] + '_detailed'))
        with open(args['--pickle'] + '_detailed', 'w') as f:
            dump((discretization, reconstructor), f)

    print('\nSearching for maximum error on random snapshots ...')

    def error_analysis(d, rd, rc, mus):
        print('N = {}: '.format(rd.operator.source.dim), end='')
        h1_err_max = -1
        h1_est_max = -1
        cond_max = -1
        for mu in mus:
            print('.', end='')
            sys.stdout.flush()
            u = rd.solve(mu)
            URB = rc.reconstruct(u)
            U = d.solve(mu)
            h1_err = d.h1_norm(U - URB)[0]
            h1_est = rd.estimate(u, mu=mu)
            cond = np.linalg.cond(rd.operator.assemble(mu)._matrix)
            if h1_err > h1_err_max:
                h1_err_max = h1_err
                mumax = mu
            if h1_est > h1_est_max:
                h1_est_max = h1_est
                mu_est_max = mu
            if cond > cond_max:
                cond_max = cond
                cond_max_mu = mu
        print()
        return h1_err_max, mumax, h1_est_max, mu_est_max, cond_max, cond_max_mu

    tic = time.time()

    real_rb_size = len(greedy_data['basis'])
    if args['--plot-error-sequence']:
        N_count = min(real_rb_size - 1, 25)
        Ns = np.linspace(1, real_rb_size, N_count).astype(np.int)
    else:
        Ns = np.array([real_rb_size])
    rd_rcs = [reduce_to_subbasis(rb_discretization, N, reconstructor)[:2] for N in Ns]
    mus = list(discretization.parameter_space.sample_randomly(args['--test']))

    errs, err_mus, ests, est_mus, conds, cond_mus = zip(*(error_analysis(discretization, rd, rc, mus)
                                                        for rd, rc in rd_rcs))
    h1_err_max = errs[-1]
    mumax = err_mus[-1]
    cond_max = conds[-1]
    cond_max_mu = cond_mus[-1]
    toc = time.time()
    t_est = toc - tic

    print('''
    *** RESULTS ***

    Problem:
       number of blocks:                   {args[XBLOCKS]}x{args[YBLOCKS]}
       h:                                  sqrt(2)/{args[--grid]}

    Greedy basis generation:
       number of snapshots:                {args[SNAPSHOTS]}^({args[XBLOCKS]}x{args[YBLOCKS]})
       used estimator:                     {args[--with-estimator]}
       estimator norm:                     {args[--estimator-norm]}
       extension method:                   {args[--extension-alg]}
       prescribed basis size:              {args[RBSIZE]}
       actual basis size:                  {real_rb_size}
       elapsed time:                       {greedy_data[time]}

    Stochastic error estimation:
       number of samples:                  {args[--test]}
       maximal H1-error:                   {h1_err_max}  (mu = {mumax})
       maximal condition of system matrix: {cond_max}  (mu = {cond_max_mu})
       elapsed time:                       {t_est}
    '''.format(**locals()))

    sys.stdout.flush()

    if args['--plot-error-sequence']:
        plt.semilogy(Ns, errs, Ns, ests)
        plt.legend(('error', 'estimator'))
        plt.show()
    if args['--plot-err']:
        U = discretization.solve(mumax)
        URB = reconstructor.reconstruct(rb_discretization.solve(mumax))
        discretization.visualize((U, URB, U - URB), legend=('Detailed Solution', 'Reduced Solution', 'Error'),
                                 title='Maximum Error Solution', separate_colorbars=True, block=True)


if __name__ == '__main__':
    # parse arguments
    args = docopt(__doc__)
    # run demo
    thermalblock_demo(args)<|MERGE_RESOLUTION|>--- conflicted
+++ resolved
@@ -76,14 +76,7 @@
 from pymor.reductors.basic import reduce_to_subbasis
 from pymor.reductors.linear import reduce_stationary_affine_linear
 from pymor.reductors.stationary import reduce_stationary_coercive
-<<<<<<< HEAD
 from pymor.tools.context import no_context
-logger.set_log_levels({'pymor.algorithms': 'INFO',
-                       'pymor.discretizations': 'INFO',
-                       'pymor.la': 'INFO',
-                       'pymor.reductors': 'INFO'})
-=======
->>>>>>> 4372a33a
 
 
 def thermalblock_demo(args):
