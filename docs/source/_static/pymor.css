.md-typeset .md-typeset__table{
    display:block;
    margin-bottom:.5em;
    padding:0 .8rem
}

.md-typeset .admonition{
    overflow: hidden;
}

.output.text_html {
    display: inline;
}

.output.text_html div:last-child {
    float: none !important;
}

.md-header {
    background-color: #3155a0 !important;
    color: white !important;
}

@media only screen and (max-width:76.1875em) {
    .md-nav--primary .md-nav__title--site {
        background-color: #3155a0 !important;
    }
}

.md-tabs {
    background-color: white !important;
    color: rgba(0,0,0,.87) !important;
}

.md-typeset a {
    color: #3155a0 !important;
}

.md-nav__link--active, .md-nav__link:active {
    color: #3155a0 !important;
}

.md-typeset a:hover {
    color: #469ecc !important;
}

.md-nav__item a:hover {
    color: #469ecc !important;
}

.md-search__input {
    background-color: #242e60 !important;
}

.md-search__input::placeholder {
    color: #f5f5f5 !important;
}

.p-Collapse-header {
    padding: calc(var(--jp-widgets-container-padding) * 1 / 5) var(--jp-widgets-container-padding) !important;
    font-size: .7rem !important;
}

div.cell div.cell_input {
    border: None !important;
    border-left: green solid medium !important;
}

div.cell div.cell_output, div.cell div.cell_output .highlight {
    padding-left: 0 !important;
    background-color: #fff2cc !important;
}

div.cell div.cell_output div.jupyter-widgets {
    margin: 0 !important;
}

div.cell_output img {
    padding-top: 0.5em !important;
    padding-left: 0.5em !important;
    padding-right: 0.5em !important;
}

div.cell_output .output.stream, div.cell_output .output.text_plain {
    border: None !important;
}

div.lm-Widget.p-Widget.lm-Panel.p-Panel.jp-OutputArea-child {
    float: left !important;
}

.py.class, .py.function {
    padding: 0 0 .1rem 0rem !important;
    border-left: .2rem solid #448aff !important;
    border-radius: .1rem !important;
    margin-bottom: 1.25rem !important;
    margin-top: 1.25rem !important;
    box-shadow: 0 2px 2px 0 rgba(0,0,0,.14),0 1px 5px 0 rgba(0,0,0,.12),0 3px 1px -2px rgba(0,0,0,.2) !important;
}

.py.class dd, .py.function dd {
    padding-right: .6rem;
}

.sig.sig-object.py {
    padding: .4rem .6rem .4rem .6rem !important;
    border-bottom: .05rem rgba(68,138,255,.1) solid !important;
    background-color: rgba(68,138,255,.1) !important;
    margin-top: 0 !important;
}

.md-typeset .admonition > .admonition-title::before,
.md-typeset .admonition > summary::before,
.md-typeset details > .admonition-title::before,
.md-typeset details > summary::before {
    color: rgba(0,0,0,.87) !important;
}

html .md-typeset .admonition > :last-child, html .md-typeset details > :last-child {
    margin-top: .6rem !important;
}

<<<<<<< HEAD
.admonition-raises.admonition {
    border-left: .2rem solid #ff7142 !important;
}

.admonition-raises.admonition .admonition-title {
    border-bottom: .05rem solid #ff7142;
    background-color: #ffc6b3;
}

=======
>>>>>>> 2024806a
.py.class .admonition, .py.function .admonition {
    border-left: None;
}

.py.class > dd > .admonition.admonition-parameters {
    border-left: .2rem solid #ffd042 !important;
}

.py.class > dd > .admonition.admonition-parameters .admonition-title {
    border-bottom: .05rem solid #ffd042;
    background-color: #ffecb3;
}

.admonition-raises.admonition {
    border-left: .2rem solid #ff7142 !important;
}

.admonition-raises.admonition .admonition-title {
    border-bottom: .05rem solid #ff7142;
    background-color: #ffc6b3;
}

.py.method, .py.function {
    border-left: .1rem solid #448aff !important;
}

.align-left {
    float: left;
}<|MERGE_RESOLUTION|>--- conflicted
+++ resolved
@@ -120,7 +120,6 @@
     margin-top: .6rem !important;
 }
 
-<<<<<<< HEAD
 .admonition-raises.admonition {
     border-left: .2rem solid #ff7142 !important;
 }
@@ -130,8 +129,6 @@
     background-color: #ffc6b3;
 }
 
-=======
->>>>>>> 2024806a
 .py.class .admonition, .py.function .admonition {
     border-left: None;
 }
